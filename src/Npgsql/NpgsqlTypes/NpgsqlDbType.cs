--- conflicted
+++ resolved
@@ -312,10 +312,7 @@
         /// Corresponds to the PostgreSQL "macaddr8" type, a field storing a 6-byte or 8-byte physical address.
         /// </summary>
         /// <remarks>See http://www.postgresql.org/docs/current/static/datatype-net-types.html</remarks>
-<<<<<<< HEAD
-=======
         [BuiltInPostgresType("macaddr8", 774)]
->>>>>>> ae62fd5a
         MacAddr8 = 54,
 
         #endregion
