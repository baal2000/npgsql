--- conflicted
+++ resolved
@@ -49,11 +49,7 @@
         {
             if (fieldDescription.IsBinaryFormat) {
                 buf.Skip(len);
-<<<<<<< HEAD
-                throw new SafeReadException(new NotSupportedException(String.Format("The field '{0}' has a type currently unknown to Npgsql (OID {1}). You can retrieve it as a string by marking it as unknown, please see the FAQ.", fieldDescription.Name, fieldDescription.OID)));
-=======
                 throw new SafeReadException(new NotSupportedException($"The field '{fieldDescription.Name}' has a type currently unknown to Npgsql (OID {fieldDescription.OID}). You can retrieve it as a string by marking it as unknown, please see the FAQ."));
->>>>>>> 9e75d8d9
             }
             base.PrepareRead(buf, fieldDescription, len);
         }
