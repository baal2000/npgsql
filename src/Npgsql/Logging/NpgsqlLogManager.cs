--- conflicted
+++ resolved
@@ -76,10 +76,6 @@
         // Copied from NLog
         static string GetClassFullName()
         {
-<<<<<<< HEAD
-#if !NETSTANDARD1_3
-=======
->>>>>>> ae62fd5a
             string className;
             Type declaringType;
             int framesToSkip = 2;
