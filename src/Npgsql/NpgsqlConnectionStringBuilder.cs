#region License
// The PostgreSQL License
//
// Copyright (C) 2018 The Npgsql Development Team
//
// Permission to use, copy, modify, and distribute this software and its
// documentation for any purpose, without fee, and without a written
// agreement is hereby granted, provided that the above copyright notice
// and this paragraph and the following two paragraphs appear in all copies.
//
// IN NO EVENT SHALL THE NPGSQL DEVELOPMENT TEAM BE LIABLE TO ANY PARTY
// FOR DIRECT, INDIRECT, SPECIAL, INCIDENTAL, OR CONSEQUENTIAL DAMAGES,
// INCLUDING LOST PROFITS, ARISING OUT OF THE USE OF THIS SOFTWARE AND ITS
// DOCUMENTATION, EVEN IF THE NPGSQL DEVELOPMENT TEAM HAS BEEN ADVISED OF
// THE POSSIBILITY OF SUCH DAMAGE.
//
// THE NPGSQL DEVELOPMENT TEAM SPECIFICALLY DISCLAIMS ANY WARRANTIES,
// INCLUDING, BUT NOT LIMITED TO, THE IMPLIED WARRANTIES OF MERCHANTABILITY
// AND FITNESS FOR A PARTICULAR PURPOSE. THE SOFTWARE PROVIDED HEREUNDER IS
// ON AN "AS IS" BASIS, AND THE NPGSQL DEVELOPMENT TEAM HAS NO OBLIGATIONS
// TO PROVIDE MAINTENANCE, SUPPORT, UPDATES, ENHANCEMENTS, OR MODIFICATIONS.
#endregion

using System;
using System.Collections;
using System.Collections.Generic;
using System.ComponentModel;
using System.Data.Common;
using System.Diagnostics;
using System.Linq;
using System.Reflection;
using JetBrains.Annotations;

namespace Npgsql
{
    /// <summary>
    /// Provides a simple way to create and manage the contents of connection strings used by
    /// the <see cref="NpgsqlConnection"/> class.
    /// </summary>
    public sealed class NpgsqlConnectionStringBuilder : DbConnectionStringBuilder, IDictionary<string, object>
    {
        #region Fields

        /// <summary>
        /// Makes all valid keywords for a property to that property (e.g. User Name -> Username, UserId -> Username...)
        /// </summary>
        static readonly Dictionary<string, PropertyInfo> PropertiesByKeyword;

        /// <summary>
        /// Maps CLR property names (e.g. BufferSize) to their canonical keyword name, which is the
        /// property's [DisplayName] (e.g. Buffer Size)
        /// </summary>
        static readonly Dictionary<string, string> PropertyNameToCanonicalKeyword;

        /// <summary>
        /// Maps each property to its [DefaultValue]
        /// </summary>
        static readonly Dictionary<PropertyInfo, object> PropertyDefaults;

        #endregion

        #region Constructors

        /// <summary>
        /// Initializes a new instance of the NpgsqlConnectionStringBuilder class.
        /// </summary>
        public NpgsqlConnectionStringBuilder() { Init(); }

<<<<<<< HEAD
#if !NETSTANDARD1_3
=======
>>>>>>> ae62fd5a
        /// <summary>
        /// Initializes a new instance of the NpgsqlConnectionStringBuilder class, optionally using ODBC rules for quoting values.
        /// </summary>
        /// <param name="useOdbcRules">true to use {} to delimit fields; false to use quotation marks.</param>
        public NpgsqlConnectionStringBuilder(bool useOdbcRules) : base(useOdbcRules) { Init(); }

        /// <summary>
        /// Initializes a new instance of the NpgsqlConnectionStringBuilder class and sets its <see cref="DbConnectionStringBuilder.ConnectionString"/>.
        /// </summary>
        public NpgsqlConnectionStringBuilder(string connectionString)
        {
            Init();
            ConnectionString = connectionString;
        }

        void Init()
        {
            // Set the strongly-typed properties to their default values
            foreach (var kv in PropertyDefaults)
                kv.Key.SetValue(this, kv.Value);
            // Setting the strongly-typed properties here also set the string-based properties in the base class.
            // Clear them (default settings = empty connection string)
            base.Clear();
        }

        #endregion

        #region Static initialization

        static NpgsqlConnectionStringBuilder()
        {
            var properties = typeof(NpgsqlConnectionStringBuilder)
                .GetProperties()
                .Where(p => p.GetCustomAttribute<NpgsqlConnectionStringPropertyAttribute>() != null)
                .ToArray();

            Debug.Assert(properties.All(p => p.CanRead && p.CanWrite));
            Debug.Assert(properties.All(p => p.GetCustomAttribute<DisplayNameAttribute>() != null));

            PropertiesByKeyword = (
                from p in properties
                let displayName = p.GetCustomAttribute<DisplayNameAttribute>().DisplayName.ToUpperInvariant()
                let propertyName = p.Name.ToUpperInvariant()
                from k in new[] { displayName }
                  .Concat(propertyName != displayName ? new[] { propertyName } : EmptyStringArray )
                  .Concat(p.GetCustomAttribute<NpgsqlConnectionStringPropertyAttribute>().Synonyms
                    .Select(a => a.ToUpperInvariant())
                  )
                  .Select(k => new { Property = p, Keyword = k })
                select k
            ).ToDictionary(t => t.Keyword, t => t.Property);

            PropertyNameToCanonicalKeyword = properties.ToDictionary(
                p => p.Name,
                p => p.GetCustomAttribute<DisplayNameAttribute>().DisplayName
            );

            PropertyDefaults = properties
                .Where(p => p.GetCustomAttribute<ObsoleteAttribute>() == null)
                .ToDictionary(
                p => p,
                p => p.GetCustomAttribute<DefaultValueAttribute>() != null
                    ? p.GetCustomAttribute<DefaultValueAttribute>().Value
                    : (p.PropertyType.GetTypeInfo().IsValueType ? Activator.CreateInstance(p.PropertyType) : null)
            );
        }

        #endregion

        #region Non-static property handling

        /// <summary>
        /// Gets or sets the value associated with the specified key.
        /// </summary>
        /// <param name="keyword">The key of the item to get or set.</param>
        /// <returns>The value associated with the specified key.</returns>
        public override object this[[NotNull] string keyword]
        {
            get
            {
                if (!TryGetValue(keyword, out var value))
                    throw new ArgumentException("Keyword not supported: " + keyword, nameof(keyword));
                return value;
            }
            set
            {
                if (value == null) {
                    Remove(keyword);
                    return;
                }

                var p = GetProperty(keyword);
                try {
                    object convertedValue;
                    if (p.PropertyType.GetTypeInfo().IsEnum && value is string) {
                        convertedValue = Enum.Parse(p.PropertyType, (string)value);
                    } else {
                        convertedValue = Convert.ChangeType(value, p.PropertyType);
                    }
                    p.SetValue(this, convertedValue);
                } catch (Exception e) {
                    throw new ArgumentException("Couldn't set " + keyword, keyword, e);
                }
            }
        }

        /// <summary>
        /// Adds an item to the <see cref="NpgsqlConnectionStringBuilder"/>.
        /// </summary>
        /// <param name="item">The key-value pair to be added.</param>
        public void Add(KeyValuePair<string, object> item)
            => this[item.Key] = item.Value;

        /// <summary>
        /// Removes the entry with the specified key from the DbConnectionStringBuilder instance.
        /// </summary>
        /// <param name="keyword">The key of the key/value pair to be removed from the connection string in this DbConnectionStringBuilder.</param>
        /// <returns><b>true</b> if the key existed within the connection string and was removed; <b>false</b> if the key did not exist.</returns>
        public override bool Remove([NotNull] string keyword)
        {
            var p = GetProperty(keyword);
            var cannonicalName = PropertyNameToCanonicalKeyword[p.Name];
            var removed = base.ContainsKey(cannonicalName);
            // Note that string property setters call SetValue, which itself calls base.Remove().
            p.SetValue(this, PropertyDefaults[p]);
            base.Remove(cannonicalName);
            return removed;
        }

        /// <summary>
        /// Removes the entry from the DbConnectionStringBuilder instance.
        /// </summary>
        /// <param name="item">The key/value pair to be removed from the connection string in this DbConnectionStringBuilder.</param>
        /// <returns><b>true</b> if the key existed within the connection string and was removed; <b>false</b> if the key did not exist.</returns>
        public bool Remove(KeyValuePair<string, object> item)
            => Remove(item.Key);

        /// <summary>
        /// Clears the contents of the <see cref="NpgsqlConnectionStringBuilder"/> instance.
        /// </summary>
        public override void Clear()
        {
            Debug.Assert(Keys != null);
            foreach (var k in Keys.ToArray()) {
                Remove(k);
            }
        }

        /// <summary>
        /// Determines whether the <see cref="NpgsqlConnectionStringBuilder"/> contains a specific key.
        /// </summary>
        /// <param name="keyword">The key to locate in the <see cref="NpgsqlConnectionStringBuilder"/>.</param>
        /// <returns><b>true</b> if the <see cref="NpgsqlConnectionStringBuilder"/> contains an entry with the specified key; otherwise <b>false</b>.</returns>
        public override bool ContainsKey([CanBeNull] string keyword)
        {
            if (keyword == null)
                throw new ArgumentNullException(nameof(keyword));

            return PropertiesByKeyword.ContainsKey(keyword.ToUpperInvariant());
        }

        /// <summary>
        /// Determines whether the <see cref="NpgsqlConnectionStringBuilder"/> contains a specific key-value pair.
        /// </summary>
        /// <param name="item">The itemto locate in the <see cref="NpgsqlConnectionStringBuilder"/>.</param>
        /// <returns><b>true</b> if the <see cref="NpgsqlConnectionStringBuilder"/> contains the entry; otherwise <b>false</b>.</returns>
        public bool Contains(KeyValuePair<string, object> item)
        {
            return TryGetValue(item.Key, out var value) &&
                ((value == null && item.Value == null) || (value != null && value.Equals(item.Value)));
        }

        PropertyInfo GetProperty(string keyword)
        {
            if (!PropertiesByKeyword.TryGetValue(keyword.ToUpperInvariant(), out var p))
                throw new ArgumentException("Keyword not supported: " + keyword, nameof(keyword));
            return p;
        }

        /// <summary>
        /// Retrieves a value corresponding to the supplied key from this <see cref="NpgsqlConnectionStringBuilder"/>.
        /// </summary>
        /// <param name="keyword">The key of the item to retrieve.</param>
        /// <param name="value">The value corresponding to the key.</param>
        /// <returns><b>true</b> if keyword was found within the connection string, <b>false</b> otherwise.</returns>
        public override bool TryGetValue([NotNull] string keyword, [CanBeNull] out object value)
        {
            if (keyword == null)
                throw new ArgumentNullException(nameof(keyword));

            if (!PropertiesByKeyword.ContainsKey(keyword.ToUpperInvariant()))
            {
                value = null;
                return false;
            }

            value = GetProperty(keyword).GetValue(this) ?? "";
            return true;

        }

        void SetValue(string propertyName, [CanBeNull] object value)
        {
            var canonicalKeyword = PropertyNameToCanonicalKeyword[propertyName];
            if (value == null) {
                base.Remove(canonicalKeyword);
            } else {
                base[canonicalKeyword] = value;
            }
        }

        #endregion

        #region Properties - Connection

        /// <summary>
        /// The hostname or IP address of the PostgreSQL server to connect to.
        /// </summary>
        [Category("Connection")]
        [Description("The hostname or IP address of the PostgreSQL server to connect to.")]
        [DisplayName("Host")]
        [NpgsqlConnectionStringProperty("Server")]
        [CanBeNull]
        public string Host
        {
            get => _host;
            set
            {
                _host = value;
                SetValue(nameof(Host), value);
            }
        }
        string _host;

        /// <summary>
        /// The TCP/IP port of the PostgreSQL server.
        /// </summary>
        [Category("Connection")]
        [Description("The TCP port of the PostgreSQL server.")]
        [DisplayName("Port")]
        [NpgsqlConnectionStringProperty]
        [DefaultValue(NpgsqlConnection.DefaultPort)]
        public int Port
        {
            get => _port;
            set
            {
                if (value <= 0)
                    throw new ArgumentOutOfRangeException(nameof(value), value, "Invalid port: " + value);

                _port = value;
                SetValue(nameof(Port), value);
            }
        }
        int _port;

        ///<summary>
        /// The PostgreSQL database to connect to.
        /// </summary>
        [Category("Connection")]
        [Description("The PostgreSQL database to connect to.")]
        [DisplayName("Database")]
        [NpgsqlConnectionStringProperty("DB")]
        [CanBeNull]
        public string Database
        {
            get => _database;
            set
            {
                _database = value;
                SetValue(nameof(Database), value);
            }
        }
        string _database;

        /// <summary>
        /// The username to connect with. Not required if using IntegratedSecurity.
        /// </summary>
        [Category("Connection")]
        [Description("The username to connect with. Not required if using IntegratedSecurity.")]
        [DisplayName("Username")]
        [NpgsqlConnectionStringProperty("User Name", "UserId", "User Id", "UID")]
        [CanBeNull]
        public string Username
        {
            get => _username;
            set
            {
                _username = value;
                SetValue(nameof(Username), value);
            }
        }
        string _username;

        /// <summary>
        /// The password to connect with. Not required if using IntegratedSecurity.
        /// </summary>
        [Category("Connection")]
        [Description("The password to connect with. Not required if using IntegratedSecurity.")]
        [PasswordPropertyText(true)]
        [DisplayName("Password")]
        [NpgsqlConnectionStringProperty("PSW", "PWD")]
        [CanBeNull]
        public string Password
        {
            get => _password;
            set
            {
                _password = value;
                SetValue(nameof(Password), value);
            }
        }
        string _password;

        /// <summary>
        /// Path to a PostgreSQL password file (PGPASSFILE), from which the password would be taken.
        /// </summary>
        [Category("Connection")]
        [Description("Path to a PostgreSQL password file (PGPASSFILE), from which the password would be taken.")]
        [DisplayName("Passfile")]
        [NpgsqlConnectionStringProperty]
        [CanBeNull]
        public string Passfile
        {
            get => _passfile;
            set
            {
                _passfile = value;
                SetValue(nameof(Passfile), value);
            }
        }

        string _passfile;

        /// <summary>
        /// The optional application name parameter to be sent to the backend during connection initiation.
        /// </summary>
        [Category("Connection")]
        [Description("The optional application name parameter to be sent to the backend during connection initiation")]
        [DisplayName("Application Name")]
        [NpgsqlConnectionStringProperty]
        public string ApplicationName
        {
            get => _applicationName;
            set
            {
                _applicationName = value;
                SetValue(nameof(ApplicationName), value);
            }
        }
        string _applicationName;

        /// <summary>
        /// Whether to enlist in an ambient TransactionScope.
        /// </summary>
        [Category("Connection")]
        [Description("Whether to enlist in an ambient TransactionScope.")]
        [DisplayName("Enlist")]
        [DefaultValue(true)]
        [NpgsqlConnectionStringProperty]
        public bool Enlist
        {
            get => _enlist;
            set
            {
                _enlist = value;
                SetValue(nameof(Enlist), value);
            }
        }
        bool _enlist;

        /// <summary>
        /// Gets or sets the schema search path.
        /// </summary>
        [Category("Connection")]
        [Description("Gets or sets the schema search path.")]
        [DisplayName("Search Path")]
        [NpgsqlConnectionStringProperty]
        public string SearchPath
        {
            get => _searchpath;
            set
            {
                _searchpath = value;
                SetValue(nameof(SearchPath), value);
            }
        }
        string _searchpath;

        /// <summary>
        /// Gets or sets the client_encoding parameter.
        /// </summary>
        [Category("Connection")]
        [Description("Gets or sets the client_encoding parameter.")]
        [DisplayName("Client Encoding")]
        [NpgsqlConnectionStringProperty]
        [CanBeNull]
        public string ClientEncoding
        {
            get => _clientEncoding;
            set
            {
                _clientEncoding = value;
                SetValue(nameof(ClientEncoding), value);
            }
        }
        string _clientEncoding;

        /// <summary>
        /// Gets or sets the .NET encoding that will be used to encode/decode PostgreSQL string data.
        /// </summary>
        [Category("Connection")]
        [Description("Gets or sets the .NET encoding that will be used to encode/decode PostgreSQL string data.")]
        [DisplayName("Encoding")]
        [DefaultValue("UTF8")]
        [NpgsqlConnectionStringProperty]
        public string Encoding
        {
            get => _encoding;
            set
            {
                _encoding = value;
                SetValue(nameof(Encoding), value);
            }
        }
        string _encoding;

        /// <summary>
        /// Gets or sets the PostgreSQL session timezone, in Olson/IANA database format.
        /// </summary>
        [Category("Connection")]
        [Description("Gets or sets the PostgreSQL session timezone, in Olson/IANA database format.")]
        [DisplayName("Timezone")]
        [NpgsqlConnectionStringProperty]
        [CanBeNull]
        public string Timezone
        {
            get => _timezone;
            set
            {
                _timezone = value;
                SetValue(nameof(Timezone), value);
            }
        }
        string _timezone;

        #endregion

        #region Properties - Security

        /// <summary>
        /// Controls whether SSL is required, disabled or preferred, depending on server support.
        /// </summary>
        [Category("Security")]
        [Description("Controls whether SSL is required, disabled or preferred, depending on server support.")]
        [DisplayName("SSL Mode")]
        [NpgsqlConnectionStringProperty]
        public SslMode SslMode
        {
            get => _sslmode;
            set
            {
                _sslmode = value;
                SetValue(nameof(SslMode), value);
            }
        }
        SslMode _sslmode;

        /// <summary>
        /// Whether to trust the server certificate without validating it.
        /// </summary>
        [Category("Security")]
        [Description("Whether to trust the server certificate without validating it.")]
        [DisplayName("Trust Server Certificate")]
        [NpgsqlConnectionStringProperty]
        public bool TrustServerCertificate
        {
            get => _trustServerCertificate;
            set
            {
                _trustServerCertificate = value;
                SetValue(nameof(TrustServerCertificate), value);
            }
        }
        bool _trustServerCertificate;

        /// <summary>
        /// Whether to check the certificate revocation list during authentication.
        /// False by default.
        /// </summary>
        [Category("Security")]
        [Description("Whether to check the certificate revocation list during authentication.")]
        [DisplayName("Check Certificate Revocation")]
        [NpgsqlConnectionStringProperty]
        public bool CheckCertificateRevocation
        {
            get => _checkCertificateRevocation;
            set
            {
                _checkCertificateRevocation = value;
                SetValue(nameof(CheckCertificateRevocation), value);
            }
        }
        bool _checkCertificateRevocation;

        /// <summary>
        /// Npgsql uses its own internal implementation of TLS/SSL. Turn this on to use .NET SslStream instead.
        /// </summary>
        [Category("Security")]
        [Description("Npgsql uses its own internal implementation of TLS/SSL. Turn this on to use .NET SslStream instead.")]
        [DisplayName("Use SSL Stream")]
        [DefaultValue(true)]
        [NpgsqlConnectionStringProperty]
        public bool UseSslStream
        {
            get => _useSslStream;
            set
            {
                _useSslStream = value;
                SetValue(nameof(UseSslStream), value);
            }
        }
        bool _useSslStream;

        /// <summary>
        /// Whether to use Windows integrated security to log in.
        /// </summary>
        [Category("Security")]
        [Description("Whether to use Windows integrated security to log in.")]
        [DisplayName("Integrated Security")]
        [NpgsqlConnectionStringProperty]
        public bool IntegratedSecurity
        {
            get => _integratedSecurity;
            set
            {
                // No integrated security if we're on mono and .NET 4.5 because of ClaimsIdentity,
                // see https://github.com/npgsql/Npgsql/issues/133
                if (value && Type.GetType("Mono.Runtime") != null)
                    throw new NotSupportedException("IntegratedSecurity is currently unsupported on mono and .NET 4.5 (see https://github.com/npgsql/Npgsql/issues/133)");
                _integratedSecurity = value;
                SetValue(nameof(IntegratedSecurity), value);
            }
        }
        bool _integratedSecurity;

        /// <summary>
        /// The Kerberos service name to be used for authentication.
        /// </summary>
        [Category("Security")]
        [Description("The Kerberos service name to be used for authentication.")]
        [DisplayName("Kerberos Service Name")]
        [NpgsqlConnectionStringProperty("Krbsrvname")]
        [DefaultValue("postgres")]
        public string KerberosServiceName
        {
            get => _kerberosServiceName;
            set
            {
                _kerberosServiceName = value;
                SetValue(nameof(KerberosServiceName), value);
            }
        }
        string _kerberosServiceName;

        /// <summary>
        /// The Kerberos realm to be used for authentication.
        /// </summary>
        [Category("Security")]
        [Description("The Kerberos realm to be used for authentication.")]
        [DisplayName("Include Realm")]
        [NpgsqlConnectionStringProperty]
        public bool IncludeRealm
        {
            get => _includeRealm;
            set
            {
                _includeRealm = value;
                SetValue(nameof(IncludeRealm), value);
            }
        }
        bool _includeRealm;

        /// <summary>
        /// Gets or sets a Boolean value that indicates if security-sensitive information, such as the password, is not returned as part of the connection if the connection is open or has ever been in an open state.
        /// </summary>
        [Category("Security")]
        [Description("Gets or sets a Boolean value that indicates if security-sensitive information, such as the password, is not returned as part of the connection if the connection is open or has ever been in an open state.")]
        [DisplayName("Persist Security Info")]
        [NpgsqlConnectionStringProperty]
        public bool PersistSecurityInfo
        {
            get => _persistSecurityInfo;
            set
            {
                _persistSecurityInfo = value;
                SetValue(nameof(PersistSecurityInfo), value);
            }
        }
        bool _persistSecurityInfo;

        #endregion

        #region Properties - Pooling

        /// <summary>
        /// Whether connection pooling should be used.
        /// </summary>
        [Category("Pooling")]
        [Description("Whether connection pooling should be used.")]
        [DisplayName("Pooling")]
        [NpgsqlConnectionStringProperty]
        [DefaultValue(true)]
        public bool Pooling
        {
            get => _pooling;
            set
            {
                _pooling = value;
                SetValue(nameof(Pooling), value);
            }
        }
        bool _pooling;

        /// <summary>
        /// The minimum connection pool size.
        /// </summary>
        [Category("Pooling")]
        [Description("The minimum connection pool size.")]
        [DisplayName("Minimum Pool Size")]
        [NpgsqlConnectionStringProperty]
        [DefaultValue(0)]
        public int MinPoolSize
        {
            get => _minPoolSize;
            set
            {
                if (value < 0 || value > ConnectorPool.PoolSizeLimit)
                    throw new ArgumentOutOfRangeException(nameof(value), value, "MinPoolSize must be between 0 and " + ConnectorPool.PoolSizeLimit);

                _minPoolSize = value;
                SetValue(nameof(MinPoolSize), value);
            }
        }
        int _minPoolSize;

        /// <summary>
        /// The maximum connection pool size.
        /// </summary>
        [Category("Pooling")]
        [Description("The maximum connection pool size.")]
        [DisplayName("Maximum Pool Size")]
        [NpgsqlConnectionStringProperty]
        [DefaultValue(100)]
        public int MaxPoolSize
        {
            get => _maxPoolSize;
            set
            {
                if (value < 0 || value > ConnectorPool.PoolSizeLimit)
                    throw new ArgumentOutOfRangeException(nameof(value), value, "MaxPoolSize must be between 0 and " + ConnectorPool.PoolSizeLimit);

                _maxPoolSize = value;
                SetValue(nameof(MaxPoolSize), value);
            }
        }
        int _maxPoolSize;

        /// <summary>
        /// The time to wait before closing idle connections in the pool if the count
        /// of all connections exceeds MinPoolSize.
        /// </summary>
        /// <value>The time (in seconds) to wait. The default value is 300.</value>
        [Category("Pooling")]
        [Description("The time to wait before closing unused connections in the pool if the count of all connections exceeds MinPoolSize.")]
        [DisplayName("Connection Idle Lifetime")]
        [NpgsqlConnectionStringProperty]
        [DefaultValue(300)]
        public int ConnectionIdleLifetime
        {
            get => _connectionIdleLifetime;
            set
            {
                _connectionIdleLifetime = value;
                SetValue(nameof(ConnectionIdleLifetime), value);
            }
        }
        int _connectionIdleLifetime;

        /// <summary>
        /// How many seconds the pool waits before attempting to prune idle connections that are beyond
        /// idle lifetime (<see cref="ConnectionIdleLifetime"/>.
        /// </summary>
        /// <value>The interval (in seconds). The default value is 10.</value>
        [Category("Pooling")]
        [Description("How many seconds the pool waits before attempting to prune idle connections that are beyond idle lifetime.")]
        [DisplayName("Connection Pruning Interval")]
        [NpgsqlConnectionStringProperty]
        [DefaultValue(10)]
        public int ConnectionPruningInterval
        {
            get => _connectionPruningInterval;
            set
            {
                _connectionPruningInterval = value;
                SetValue(nameof(ConnectionPruningInterval), value);
            }
        }
        int _connectionPruningInterval;

        #endregion

        #region Properties - Timeouts

        /// <summary>
        /// The time to wait (in seconds) while trying to establish a connection before terminating the attempt and generating an error.
        /// Defaults to 15 seconds.
        /// </summary>
        [Category("Timeouts")]
        [Description("The time to wait (in seconds) while trying to establish a connection before terminating the attempt and generating an error.")]
        [DisplayName("Timeout")]
        [NpgsqlConnectionStringProperty]
        [DefaultValue(DefaultTimeout)]
        public int Timeout
        {
            get => _timeout;
            set
            {
                if (value < 0 || value > NpgsqlConnection.TimeoutLimit)
                    throw new ArgumentOutOfRangeException(nameof(value), value, "Timeout must be between 0 and " + NpgsqlConnection.TimeoutLimit);

                _timeout = value;
                SetValue(nameof(Timeout), value);
            }
        }
        int _timeout;

        internal const int DefaultTimeout = 15;

        /// <summary>
        /// The time to wait (in seconds) while trying to execute a command before terminating the attempt and generating an error.
        /// Defaults to 30 seconds.
        /// </summary>
        [Category("Timeouts")]
        [Description("The time to wait (in seconds) while trying to execute a command before terminating the attempt and generating an error. Set to zero for infinity.")]
        [DisplayName("Command Timeout")]
        [NpgsqlConnectionStringProperty]
        [DefaultValue(NpgsqlCommand.DefaultTimeout)]
        public int CommandTimeout
        {
            get => _commandTimeout;
            set
            {
                if (value < 0)
                    throw new ArgumentOutOfRangeException(nameof(value), value, "CommandTimeout can't be negative");

                _commandTimeout = value;
                SetValue(nameof(CommandTimeout), value);
            }
        }
        int _commandTimeout;

        /// <summary>
        /// The time to wait (in seconds) while trying to execute a an internal command before terminating the attempt and generating an error.
        /// </summary>
        [Category("Timeouts")]
        [Description("The time to wait (in seconds) while trying to execute a an internal command before terminating the attempt and generating an error. -1 uses CommandTimeout, 0 means no timeout.")]
        [DisplayName("Internal Command Timeout")]
        [NpgsqlConnectionStringProperty]
        [DefaultValue(-1)]
        public int InternalCommandTimeout
        {
            get => _internalCommandTimeout;
            set
            {
                if (value != 0 && value != -1 && value < NpgsqlConnector.MinimumInternalCommandTimeout)
                    throw new ArgumentOutOfRangeException(nameof(value), value,
                        $"InternalCommandTimeout must be >= {NpgsqlConnector.MinimumInternalCommandTimeout}, 0 (infinite) or -1 (use CommandTimeout)");

                _internalCommandTimeout = value;
                SetValue(nameof(InternalCommandTimeout), value);
            }
        }
        int _internalCommandTimeout;

        #endregion

        #region Properties - Entity Framework

        /// <summary>
        /// The database template to specify when creating a database in Entity Framework. If not specified,
        /// PostgreSQL defaults to "template1".
        /// </summary>
        /// <remarks>
        /// http://www.postgresql.org/docs/current/static/manage-ag-templatedbs.html
        /// </remarks>
        [Category("Entity Framework")]
        [Description("The database template to specify when creating a database in Entity Framework. If not specified, PostgreSQL defaults to \"template1\".")]
        [DisplayName("EF Template Database")]
        [NpgsqlConnectionStringProperty]
        public string EntityTemplateDatabase
        {
            get => _entityTemplateDatabase;
            set
            {
                _entityTemplateDatabase = value;
                SetValue(nameof(EntityTemplateDatabase), value);
            }
        }
        string _entityTemplateDatabase;

        /// <summary>
        /// The database admin to specify when creating and dropping a database in Entity Framework. This is needed because
        /// Npgsql needs to connect to a database in order to send the create/drop database command.
        /// If not specified, defaults to "template1". Check NpgsqlServices.UsingPostgresDBConnection for more information.
        /// </summary>
        [Category("Entity Framework")]
        [Description("The database admin to specify when creating and dropping a database in Entity Framework. If not specified, defaults to \"template1\".")]
        [DisplayName("EF Admin Database")]
        [NpgsqlConnectionStringProperty]
        public string EntityAdminDatabase
        {
            get => _entityAdminDatabase;
            set
            {
                _entityAdminDatabase = value;
                SetValue(nameof(EntityAdminDatabase), value);
            }
        }
        string _entityAdminDatabase;

        #endregion

        #region Properties - Advanced

        /// <summary>
        /// The number of seconds of connection inactivity before Npgsql sends a keepalive query.
        /// Set to 0 (the default) to disable.
        /// </summary>
        [Category("Advanced")]
        [Description("The number of seconds of connection inactivity before Npgsql sends a keepalive query.")]
        [DisplayName("Keepalive")]
        [NpgsqlConnectionStringProperty]
        public int KeepAlive
        {
            get => _keepAlive;
            set
            {
                if (value < 0)
                    throw new ArgumentOutOfRangeException(nameof(value), value, "KeepAlive can't be negative");

                _keepAlive = value;
                SetValue(nameof(KeepAlive), value);
            }
        }
        int _keepAlive;

        /// <summary>
<<<<<<< HEAD
=======
        /// Whether to use TCP keepalive with system defaults if overrides isn't specified.
        /// </summary>
        [Category("Advanced")]
        [Description("Whether to use TCP keepalive with system defaults if overrides isn't specified.")]
        [DisplayName("TCP Keepalive")]
        [NpgsqlConnectionStringProperty]
        public bool TcpKeepAlive
        {
            get => _tcpKeepAlive;
            set
            {
                _tcpKeepAlive = value;
                SetValue(nameof(TcpKeepAlive), value);
            }
        }
        bool _tcpKeepAlive;

        /// <summary>
>>>>>>> ae62fd5a
        /// The number of seconds of connection inactivity before a TCP keepalive query is sent.
        /// Use of this option is discouraged, use <see cref="KeepAlive"/> instead if possible.
        /// Set to 0 (the default) to disable. Supported only on Windows.
        /// </summary>
        [Category("Advanced")]
        [Description("The number of milliseconds of connection inactivity before a TCP keepalive query is sent.")]
        [DisplayName("TCP Keepalive Time")]
        [NpgsqlConnectionStringProperty]
        public int TcpKeepAliveTime
        {
            get => _tcpKeepAliveTime;
            set
            {
                if (value < 0)
                    throw new ArgumentOutOfRangeException(nameof(value), value, "TcpKeepAliveTime can't be negative");

                _tcpKeepAliveTime = value;
                SetValue(nameof(TcpKeepAliveTime), value);
            }
        }
        int _tcpKeepAliveTime;

        /// <summary>
        /// The interval, in milliseconds, between when successive keep-alive packets are sent if no acknowledgement is received.
        /// Defaults to the value of <see cref="TcpKeepAliveTime"/>. <see cref="TcpKeepAliveTime"/> must be non-zero as well.
        /// Supported only on Windows.
        /// </summary>
        [Category("Advanced")]
        [Description("The interval, in milliseconds, between when successive keep-alive packets are sent if no acknowledgement is received.")]
        [DisplayName("TCP Keepalive Interval")]
        [NpgsqlConnectionStringProperty]
        public int TcpKeepAliveInterval
        {
            get => _tcpKeepAliveInterval;
            set
            {
                if (value < 0)
                    throw new ArgumentOutOfRangeException(nameof(value), value, "TcpKeepAliveInterval can't be negative");

                _tcpKeepAliveInterval = value;
                SetValue(nameof(TcpKeepAliveInterval), value);
            }
        }
        int _tcpKeepAliveInterval;

        /// <summary>
        /// Determines the size of the internal buffer Npgsql uses when reading. Increasing may improve performance if transferring large values from the database.
        /// </summary>
        [Category("Advanced")]
        [Description("Determines the size of the internal buffer Npgsql uses when reading. Increasing may improve performance if transferring large values from the database.")]
        [DisplayName("Read Buffer Size")]
        [NpgsqlConnectionStringProperty]
        [DefaultValue(NpgsqlReadBuffer.DefaultSize)]
        public int ReadBufferSize
        {
            get => _readBufferSize;
            set
            {
                _readBufferSize = value;
                SetValue(nameof(ReadBufferSize), value);
            }
        }
        int _readBufferSize;

        /// <summary>
        /// Determines the size of the internal buffer Npgsql uses when writing. Increasing may improve performance if transferring large values to the database.
        /// </summary>
        [Category("Advanced")]
        [Description("Determines the size of the internal buffer Npgsql uses when writing. Increasing may improve performance if transferring large values to the database.")]
        [DisplayName("Write Buffer Size")]
        [NpgsqlConnectionStringProperty]
        [DefaultValue(NpgsqlWriteBuffer.DefaultSize)]
        public int WriteBufferSize
        {
            get => _writeBufferSize;
            set
            {
                _writeBufferSize = value;
                SetValue(nameof(WriteBufferSize), value);
            }
        }
        int _writeBufferSize;

        /// <summary>
        /// Determines the size of socket read buffer.
        /// </summary>
        [Category("Advanced")]
        [Description("Determines the size of socket receive buffer.")]
        [DisplayName("Socket Receive Buffer Size")]
        [NpgsqlConnectionStringProperty]
        [CanBeNull]
        public int SocketReceiveBufferSize
        {
            get => _socketReceiveBufferSize;
            set
            {
                _socketReceiveBufferSize = value;
                SetValue(nameof(SocketReceiveBufferSize), value);
            }
        }
        int _socketReceiveBufferSize;

        /// <summary>
        /// Determines the size of socket send buffer.
        /// </summary>
        [Category("Advanced")]
        [Description("Determines the size of socket send buffer.")]
        [DisplayName("Socket Send Buffer Size")]
        [NpgsqlConnectionStringProperty]
        public int SocketSendBufferSize
        {
            get => _socketSendBufferSize;
            set
            {
                _socketSendBufferSize = value;
                SetValue(nameof(SocketSendBufferSize), value);
            }
        }
        int _socketSendBufferSize;

        /// <summary>
        /// The maximum number SQL statements that can be automatically prepared at any given point.
        /// Beyond this number the least-recently-used statement will be recycled.
        /// Zero (the default) disables automatic preparation.
        /// </summary>
        [Category("Advanced")]
        [Description("The maximum number SQL statements that can be automatically prepared at any given point. Beyond this number the least-recently-used statement will be recycled. Zero (the default) disables automatic preparation.")]
        [DisplayName("Max Auto Prepare")]
        [NpgsqlConnectionStringProperty]
        public int MaxAutoPrepare
        {
            get => _maxAutoPrepare;
            set
            {
                if (value < 0)
                    throw new ArgumentOutOfRangeException(nameof(value), value, $"{nameof(MaxAutoPrepare)} cannot be negative");

                _maxAutoPrepare = value;
                SetValue(nameof(MaxAutoPrepare), value);
            }
        }
        int _maxAutoPrepare;

        /// <summary>
        /// The minimum number of usages an SQL statement is used before it's automatically prepared.
        /// Defaults to 5.
        /// </summary>
        [Category("Advanced")]
        [Description("The minimum number of usages an SQL statement is used before it's automatically prepared. Defaults to 5.")]
        [DisplayName("Auto Prepare Min Usages")]
        [NpgsqlConnectionStringProperty]
        [DefaultValue(5)]
        public int AutoPrepareMinUsages
        {
            get => _autoPrepareMinUsages;
            set
            {
                if (value < 1)
                    throw new ArgumentOutOfRangeException(nameof(value), value, $"{nameof(AutoPrepareMinUsages)} must be 1 or greater");

                _autoPrepareMinUsages = value;
                SetValue(nameof(AutoPrepareMinUsages), value);
            }
        }
        int _autoPrepareMinUsages;

        /// <summary>
        /// Writes connection performance information to performance counters.
        /// </summary>
        [Category("Advanced")]
        [Description("Writes connection performance information to performance counters.")]
        [DisplayName("Use Perf Counters")]
        [NpgsqlConnectionStringProperty]
        public bool UsePerfCounters
        {
            get => _usePerfCounters;
            set
            {
                _usePerfCounters = value;
                SetValue(nameof(UsePerfCounters), value);
            }
        }
        bool _usePerfCounters;

        /// <summary>
        /// If set to true, a pool connection's state won't be reset when it is closed (improves performance).
        /// Do not specify this unless you know what you're doing.
        /// </summary>
        [Category("Advanced")]
        [Description("If set to true, a pool connection's state won't be reset when it is closed (improves performance). Do not specify this unless you know what you're doing.")]
        [DisplayName("No Reset On Close")]
        [NpgsqlConnectionStringProperty]
        public bool NoResetOnClose
        {
            get => _noResetOnClose;
            set
            {
                _noResetOnClose = value;
                SetValue(nameof(NoResetOnClose), value);
            }
        }
        bool _noResetOnClose;

        /// <summary>
        /// Load table composite type definitions, and not just free-standing composite types.
        /// </summary>
        [Category("Advanced")]
        [Description("Load table composite type definitions, and not just free-standing composite types.")]
        [DisplayName("Load Table Composites")]
        [NpgsqlConnectionStringProperty]
        public bool LoadTableComposites
        {
            get => _loadTableComposites;
            set
            {
                _loadTableComposites = value;
                SetValue(nameof(LoadTableComposites), value);
            }
        }
        bool _loadTableComposites;

        #endregion

        #region Properties - Compatibility

        /// <summary>
        /// A compatibility mode for special PostgreSQL server types.
        /// </summary>
        [Category("Compatibility")]
        [Description("A compatibility mode for special PostgreSQL server types.")]
        [DisplayName("Server Compatibility Mode")]
        [NpgsqlConnectionStringProperty]
        public ServerCompatibilityMode ServerCompatibilityMode
        {
            get => _serverCompatibilityMode;
            set
            {
                _serverCompatibilityMode = value;
                SetValue(nameof(ServerCompatibilityMode), value);
            }
        }
        ServerCompatibilityMode _serverCompatibilityMode;

        /// <summary>
        /// Makes MaxValue and MinValue timestamps and dates readable as infinity and negative infinity.
        /// </summary>
        [Category("Compatibility")]
        [Description("Makes MaxValue and MinValue timestamps and dates readable as infinity and negative infinity.")]
        [DisplayName("Convert Infinity DateTime")]
        [NpgsqlConnectionStringProperty]
        public bool ConvertInfinityDateTime
        {
            get => _convertInfinityDateTime;
            set
            {
                _convertInfinityDateTime = value;
                SetValue(nameof(ConvertInfinityDateTime), value);
            }
        }
        bool _convertInfinityDateTime;

        #endregion

        #region Properties - Obsolete

        /// <summary>
        /// Obsolete, see http://www.npgsql.org/doc/migration/3.1.html
        /// </summary>
        [Category("Obsolete")]
        [Description("Obsolete, see http://www.npgsql.org/doc/migration/3.1.html")]
        [DisplayName("Connection Lifetime")]
        [NpgsqlConnectionStringProperty]
        [Obsolete("The ConnectionLifeTime parameter is no longer supported")]
        public int ConnectionLifeTime
        {
            get => 0;
            set => throw new NotSupportedException("The ConnectionLifeTime parameter is no longer supported. Please see http://www.npgsql.org/doc/migration/3.1.html");
        }

        /// <summary>
        /// Obsolete, see http://www.npgsql.org/doc/migration/3.1.html
        /// </summary>
        [Category("Obsolete")]
        [Description("Obsolete, see http://www.npgsql.org/doc/migration/3.1.html")]
        [DisplayName("Continuous Processing")]
        [NpgsqlConnectionStringProperty]
        [Obsolete("The ContinuousProcessing parameter is no longer supported.")]
        public bool ContinuousProcessing
        {
            get => false;
            set => throw new NotSupportedException("The ContinuousProcessing parameter is no longer supported. Please see http://www.npgsql.org/doc/migration/3.1.html");
        }

        /// <summary>
        /// Obsolete, see http://www.npgsql.org/doc/migration/3.1.html
        /// </summary>
        [Category("Obsolete")]
        [Description("Obsolete, see http://www.npgsql.org/doc/migration/3.1.html")]
        [DisplayName("Backend Timeouts")]
        [NpgsqlConnectionStringProperty]
        [Obsolete("The BackendTimeouts parameter is no longer supported")]
        public bool BackendTimeouts
        {
            get => false;
            set => throw new NotSupportedException("The BackendTimeouts parameter is no longer supported. Please see http://www.npgsql.org/doc/migration/3.1.html");
        }

        /// <summary>
        /// Obsolete, see http://www.npgsql.org/doc/migration/3.0.html
        /// </summary>
        [Category("Obsolete")]
        [Description("Obsolete, see http://www.npgsql.org/doc/migration/3.0.html")]
        [DisplayName("Preload Reader")]
        [NpgsqlConnectionStringProperty]
        [Obsolete("The PreloadReader parameter is no longer supported")]
        public bool PreloadReader
        {
            get => false;
            set => throw new NotSupportedException("The PreloadReader parameter is no longer supported. Please see http://www.npgsql.org/doc/migration/3.0.html");
        }

        /// <summary>
        /// Obsolete, see http://www.npgsql.org/doc/migration/3.0.html
        /// </summary>
        [Category("Obsolete")]
        [Description("Obsolete, see http://www.npgsql.org/doc/migration/3.0.html")]
        [DisplayName("Use Extended Types")]
        [NpgsqlConnectionStringProperty]
        [Obsolete("The UseExtendedTypes parameter is no longer supported")]
        public bool UseExtendedTypes
        {
            get => false;
            set => throw new NotSupportedException("The UseExtendedTypes parameter is no longer supported. Please see http://www.npgsql.org/doc/migration/3.0.html");
        }

        #endregion

        #region Misc

        internal string ToStringWithoutPassword()
        {
            var clone = Clone();
            clone.Password = null;
            return clone.ToString();
        }

        internal NpgsqlConnectionStringBuilder Clone() => new NpgsqlConnectionStringBuilder(ConnectionString);

        /// <summary>
        /// Determines whether the specified object is equal to the current object.
        /// </summary>
        public override bool Equals(object obj)
        {
            var o = obj as NpgsqlConnectionStringBuilder;
            return o != null && EquivalentTo(o);
        }

        /// <summary>
        /// Hash function.
        /// </summary>
        /// <returns></returns>
        public override int GetHashCode() => Host?.GetHashCode() ?? 0;

        #endregion

        #region IDictionary<string, object>

        /// <summary>
        /// Gets an ICollection{string} containing the keys of the <see cref="NpgsqlConnectionStringBuilder"/>.
        /// </summary>
        public new ICollection<string> Keys => new List<string>(base.Keys.Cast<string>());

        /// <summary>
        /// Gets an ICollection{string} containing the values in the <see cref="NpgsqlConnectionStringBuilder"/>.
        /// </summary>
        public new ICollection<object> Values => base.Values.Cast<object>().ToList();

        /// <summary>
        /// Copies the elements of the <see cref="NpgsqlConnectionStringBuilder"/> to an Array, starting at a particular Array index.
        /// </summary>
        /// <param name="array">
        /// The one-dimensional Array that is the destination of the elements copied from <see cref="NpgsqlConnectionStringBuilder"/>.
        /// The Array must have zero-based indexing.
        /// </param>
        /// <param name="arrayIndex">
        /// The zero-based index in array at which copying begins.
        /// </param>
        public void CopyTo([NotNull] KeyValuePair<string, object>[] array, int arrayIndex)
        {
            foreach (var kv in this)
                array[arrayIndex++] = kv;
        }

        /// <summary>
        /// Returns an enumerator that iterates through the <see cref="NpgsqlConnectionStringBuilder"/>.
        /// </summary>
        /// <returns></returns>
        public IEnumerator<KeyValuePair<string, object>> GetEnumerator()
        {
            foreach (var k in Keys)
                yield return new KeyValuePair<string, object>(k, this[k]);
        }

<<<<<<< HEAD
#if NETSTANDARD1_3
        /// <summary>
        /// Gets a value indicating whether the ICollection{T} is read-only.
        /// </summary>
        public bool IsReadOnly => false;
#endif
=======
>>>>>>> ae62fd5a
        #endregion IDictionary<string, object>

        #region ICustomTypeDescriptor

<<<<<<< HEAD
#if !NETSTANDARD1_3
=======
>>>>>>> ae62fd5a
#pragma warning disable CS1591 // Missing XML comment for publicly visible type or member
        protected override void GetProperties(Hashtable propertyDescriptors)
        {
            // Tweak which properties are exposed via TypeDescriptor. This affects the VS DDEX
            // provider, for example.
            base.GetProperties(propertyDescriptors);

            var toRemove = propertyDescriptors.Values
                .Cast<PropertyDescriptor>()
                .Where(d =>
                    !d.Attributes.Cast<Attribute>().Any(a => a is NpgsqlConnectionStringPropertyAttribute) ||
                    d.Attributes.Cast<Attribute>().Any(a => a is ObsoleteAttribute)
                )
                .ToList();
            foreach (var o in toRemove)
                propertyDescriptors.Remove(o.DisplayName);
        }
#pragma warning restore CS1591 // Missing XML comment for publicly visible type or member

        #endregion

        internal static readonly string[] EmptyStringArray = new string[0];
    }

    #region Attributes

    /// <summary>
    /// Marks on <see cref="NpgsqlConnectionStringBuilder"/> which participate in the connection
    /// string. Optionally holds a set of synonyms for the property.
    /// </summary>
    [AttributeUsage(AttributeTargets.Property)]
    [MeansImplicitUse]
    public class NpgsqlConnectionStringPropertyAttribute : Attribute
    {
        /// <summary>
        /// Holds a list of synonyms for the property.
        /// </summary>
        public string[] Synonyms { get; }

        /// <summary>
        /// Creates a <see cref="NpgsqlConnectionStringPropertyAttribute"/>.
        /// </summary>
        public NpgsqlConnectionStringPropertyAttribute()
        {
            Synonyms = NpgsqlConnectionStringBuilder.EmptyStringArray;
        }

        /// <summary>
        /// Creates a <see cref="NpgsqlConnectionStringPropertyAttribute"/>.
        /// </summary>
        public NpgsqlConnectionStringPropertyAttribute(params string[] synonyms)
        {
            Synonyms = synonyms;
        }
    }

    #endregion

    #region Enums

    /// <summary>
    /// An option specified in the connection string that activates special compatibility features.
    /// </summary>
    [PublicAPI]
    public enum ServerCompatibilityMode
    {
        /// <summary>
        /// No special server compatibility mode is active
        /// </summary>
        None,
        /// <summary>
        /// The server is an Amazon Redshift instance.
        /// </summary>
        Redshift,
        /// <summary>
        /// The server is doesn't support full type loading from the PostgreSQL catalogs, support the basic set
        /// of types via information hardcoded inside Npgsql.
        /// </summary>
        NoTypeLoading,
    }

    /// <summary>
    /// Specifies how to manage SSL.
    /// </summary>
    [PublicAPI]
    public enum SslMode
    {
        /// <summary>
        /// SSL is disabled. If the server requires SSL, the connection will fail.
        /// </summary>
        Disable,
        /// <summary>
        /// Prefer SSL connections if the server allows them, but allow connections without SSL.
        /// </summary>
        Prefer,
        /// <summary>
        /// Fail the connection if the server doesn't suppotr SSL.
        /// </summary>
        Require,
    }

    #endregion
}<|MERGE_RESOLUTION|>--- conflicted
+++ resolved
@@ -66,10 +66,6 @@
         /// </summary>
         public NpgsqlConnectionStringBuilder() { Init(); }
 
-<<<<<<< HEAD
-#if !NETSTANDARD1_3
-=======
->>>>>>> ae62fd5a
         /// <summary>
         /// Initializes a new instance of the NpgsqlConnectionStringBuilder class, optionally using ODBC rules for quoting values.
         /// </summary>
@@ -928,8 +924,6 @@
         int _keepAlive;
 
         /// <summary>
-<<<<<<< HEAD
-=======
         /// Whether to use TCP keepalive with system defaults if overrides isn't specified.
         /// </summary>
         [Category("Advanced")]
@@ -948,7 +942,6 @@
         bool _tcpKeepAlive;
 
         /// <summary>
->>>>>>> ae62fd5a
         /// The number of seconds of connection inactivity before a TCP keepalive query is sent.
         /// Use of this option is discouraged, use <see cref="KeepAlive"/> instead if possible.
         /// Set to 0 (the default) to disable. Supported only on Windows.
@@ -1352,23 +1345,10 @@
                 yield return new KeyValuePair<string, object>(k, this[k]);
         }
 
-<<<<<<< HEAD
-#if NETSTANDARD1_3
-        /// <summary>
-        /// Gets a value indicating whether the ICollection{T} is read-only.
-        /// </summary>
-        public bool IsReadOnly => false;
-#endif
-=======
->>>>>>> ae62fd5a
         #endregion IDictionary<string, object>
 
         #region ICustomTypeDescriptor
 
-<<<<<<< HEAD
-#if !NETSTANDARD1_3
-=======
->>>>>>> ae62fd5a
 #pragma warning disable CS1591 // Missing XML comment for publicly visible type or member
         protected override void GetProperties(Hashtable propertyDescriptors)
         {
