--- conflicted
+++ resolved
@@ -1,10 +1,6 @@
 using System;
 using System.Data.Common;
 using System.Reflection;
-<<<<<<< HEAD
-using JetBrains.Annotations;
-=======
->>>>>>> 6a8b35a3
 using Npgsql.Logging;
 
 namespace Npgsql
@@ -102,22 +98,14 @@
                 return null;
             }
 
-<<<<<<< HEAD
-            Type npgsqlServicesType;
-=======
             Type? npgsqlServicesType;
->>>>>>> 6a8b35a3
             if ((npgsqlServicesType = npgsqlEfAssembly.GetType("Npgsql.NpgsqlServices")) == null ||
                 npgsqlServicesType.GetProperty("Instance") == null)
                 throw new Exception("EntityFramework5.Npgsql assembly does not seem to contain the correct type!");
 
-<<<<<<< HEAD
-            return _legacyEntityFrameworkServices = npgsqlServicesType.GetProperty("Instance", BindingFlags.Public | BindingFlags.Static).GetMethod.Invoke(null, new object[0]);
-=======
             return _legacyEntityFrameworkServices = npgsqlServicesType
                 .GetProperty("Instance", BindingFlags.Public | BindingFlags.Static)!
                 .GetMethod!.Invoke(null, new object[0]);
->>>>>>> 6a8b35a3
         }
 
         static object? _legacyEntityFrameworkServices;
