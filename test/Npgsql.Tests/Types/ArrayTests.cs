--- conflicted
+++ resolved
@@ -282,10 +282,6 @@
             }
         }
 
-<<<<<<< HEAD
-#if !NETCOREAPP1_1
-=======
->>>>>>> ae62fd5a
         [Test, Description("Roundtrips a non-generic IList as an array")]
         // ReSharper disable once InconsistentNaming
         public void IListNonGeneric()
@@ -355,10 +351,6 @@
             }
         }
 
-<<<<<<< HEAD
-#if !NETCOREAPP1_1
-=======
->>>>>>> ae62fd5a
         [Test, IssueLink("https://github.com/npgsql/npgsql/issues/960")]
         public void MixedElementTypes()
         {
