﻿<Project Sdk="Microsoft.NET.Sdk" ToolsVersion="15.0">
  <PropertyGroup>
<<<<<<< HEAD
    <TargetFrameworks>net451;netcoreapp2.1</TargetFrameworks>
    <TargetFrameworks Condition="'$(OS)' != 'Windows_NT' OR '$(CoreOnly)' == 'True'">netcoreapp2.1</TargetFrameworks>
    <DebugType>portable</DebugType>
    <AssemblyOriginatorKeyFile>../../Npgsql.snk</AssemblyOriginatorKeyFile>
=======
    <SignAssembly>false</SignAssembly>
>>>>>>> 6a8b35a3
  </PropertyGroup>
  <ItemGroup>
    <PackageReference Include="NodaTime" />
    <PackageReference Include="NUnit" />
    <PackageReference Include="NLog" />
    <PackageReference Include="Microsoft.NET.Test.Sdk" />
    <PackageReference Include="NUnit3TestAdapter" />
  </ItemGroup>
  <ItemGroup>
    <ProjectReference Include="../../src/Npgsql/Npgsql.csproj" />
    <ProjectReference Include="../../src/Npgsql.Json.NET/Npgsql.Json.NET.csproj" />
    <ProjectReference Include="../../src/Npgsql.NodaTime/Npgsql.NodaTime.csproj" />
    <ProjectReference Include="../Npgsql.Tests/Npgsql.Tests.csproj" />
    <ProjectReference Include="../../src/Npgsql.LegacyPostgis/Npgsql.LegacyPostgis.csproj" />
    <ProjectReference Include="../../src/Npgsql.RawPostgis/Npgsql.RawPostgis.csproj" />
    <ProjectReference Include="../../src/Npgsql.NetTopologySuite/Npgsql.NetTopologySuite.csproj" />
    <ProjectReference Include="../../src/Npgsql.GeoJSON/Npgsql.GeoJSON.csproj" />
  </ItemGroup>
<<<<<<< HEAD
  <ItemGroup>
    <PackageReference Include="NodaTime" Version="2.4.4" />
    <PackageReference Include="NUnit" Version="3.11.0" />
    <PackageReference Include="NLog" Version="4.5.11" />
    <PackageReference Include="Microsoft.NET.Test.Sdk" Version="15.9.0" />
    <PackageReference Include="NUnit3TestAdapter" Version="3.12.0" />
  </ItemGroup>

=======
>>>>>>> 6a8b35a3
</Project><|MERGE_RESOLUTION|>--- conflicted
+++ resolved
@@ -1,13 +1,6 @@
 ﻿<Project Sdk="Microsoft.NET.Sdk" ToolsVersion="15.0">
   <PropertyGroup>
-<<<<<<< HEAD
-    <TargetFrameworks>net451;netcoreapp2.1</TargetFrameworks>
-    <TargetFrameworks Condition="'$(OS)' != 'Windows_NT' OR '$(CoreOnly)' == 'True'">netcoreapp2.1</TargetFrameworks>
-    <DebugType>portable</DebugType>
-    <AssemblyOriginatorKeyFile>../../Npgsql.snk</AssemblyOriginatorKeyFile>
-=======
     <SignAssembly>false</SignAssembly>
->>>>>>> 6a8b35a3
   </PropertyGroup>
   <ItemGroup>
     <PackageReference Include="NodaTime" />
@@ -26,15 +19,4 @@
     <ProjectReference Include="../../src/Npgsql.NetTopologySuite/Npgsql.NetTopologySuite.csproj" />
     <ProjectReference Include="../../src/Npgsql.GeoJSON/Npgsql.GeoJSON.csproj" />
   </ItemGroup>
-<<<<<<< HEAD
-  <ItemGroup>
-    <PackageReference Include="NodaTime" Version="2.4.4" />
-    <PackageReference Include="NUnit" Version="3.11.0" />
-    <PackageReference Include="NLog" Version="4.5.11" />
-    <PackageReference Include="Microsoft.NET.Test.Sdk" Version="15.9.0" />
-    <PackageReference Include="NUnit3TestAdapter" Version="3.12.0" />
-  </ItemGroup>
-
-=======
->>>>>>> 6a8b35a3
 </Project>